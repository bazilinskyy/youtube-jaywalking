--- conflicted
+++ resolved
@@ -2862,12 +2862,6 @@
     logger.info(f"cellphone: {cellphone_counter}; traffic light: {traffic_light_counter}; sign: {stop_sign_counter}")
 
     # Analysis.get_world_plot(df_mapping)
-    # Todo
-<<<<<<< HEAD
-    Analysis.plot_crossing_with_and_without_traffic_light(df_mapping)
-=======
-    # Analysis.plot_crossing_with_and_without_traffic_light(df_mapping)
->>>>>>> 873837fc
     Analysis.plot_crossing_without_traffic_light(df_mapping)
     Analysis.plot_crossing_without_traffic_light_norm(df_mapping)
     Analysis.plot_crossing_with_traffic_light(df_mapping)
